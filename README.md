# Project for AiPO.

## Uruchamianie

**Zainstaluj zależności**
   ```bash
   pip install -r requirements.txt
   python map.py
   ```

## Wstęp
Projekt ten jest aplikacją pozwalającą na postawie wideo z dashcamu samochodowego automatycznie określić, gdzie na świecie ono powstało. Dokonuje on oszacowania na podstawie ruchu prawo/lewostronnego, widocznych na wideo znaków drogowych i rejestracji samochodowych, tekstu z szyldów sklepowych i języka, w którym jest on napisany. Zwraca uwagę na nazwy własne i odległości, które mogą z nimi występować na znakach drogowych i bilbordach. Po wyciągnięciu z wideo tych informacji tworzy on zapytania do Nominatim API (OpenStreetMaps) i szacuje położenie na bazie zwróconych list koordynatów.


## Opis poszczególnych części projektu

### 1. GUI

#### Interfejst użytkownika

Interfejs graficzny w Pythonie umożliwiający analizę plików wideo, przewidywanie miejsca, w którym nagrano wideo, prezentację lokalizacji na mapie oraz wizualizację odtworzonego wideo.

#### Funkcje

- Wybór pliku wideo (.mp4, .avi, .mov, .mkv)
- Analiza wideo z paskiem postępu
- Odtwarzanie wideo w aplikacji
- Wizualizacja lokalizacji (na podstawie analizy) na mapie w postaci czerwonego markera
- Rysowanie okręgu o zadanym promieniu wokół wykrytej lokalizacji
- Możliwość ustawienia analizy co N-tą klatkę

#### Technologie

- Python 3.11+
- Tkinter – GUI
- [TkinterMapView](https://github.com/TomSchimansky/TkinterMapView) – mapa oparta na OpenStreetMap
- imageio – odczyt wideo
- threading – nieblokujące przetwarzanie
- PIL - odtwarzanie wideo
   
#### Zrzuty ekranu

Po uruchomieniu programu zobaczymy prosty interfejs pozwalający użytkownikowi wpisać liczbę klatek i wgrać swój plik wideo

![początkowy widok GUI](screenshots/gui_start.png)

Po wgraniu pliku, ukazuje się pasek postępu odzwierciedlający ilość ukończonych obliczeń i predykcji

![ładowanie danych i analizowanie obrazu](screenshots/gui_load.png)

Po ukończonej analizie, można zobaczyć mapę wraz z zaznaczonym punktem i okręgiem pozwalający oszacować położenie jadącego samochodu. Obok mapy, odtwarzane jest wgrane wideo przez użytkownika.

![prezentacja wideo i danych na mapie](screenshots/gui_end.png)

#### Opis działania GUI

 1. Użytkowik najpierw podaje liczbę klatek a następnie wybiera plik wideo.

 2. Program analizuje zawartość i pokazuje pasek postępu.

 3. Po zakończeniu analizy:

    - wyświetla współrzędne lokalizacji,

    - pokazuje je na mapie,

    - rysuje okrąg wokół punktu o przybliżonym obszarze,

    - uruchamia odtwarzanie wideo.

 4. Dostępny jest przycisk Reset, który przywraca aplikację do stanu początkowego.

#### Ograniczenia interfejsu

 1. Program obsługuje tylko pliki lokalne
 2. Odtwarzane wideo jest tylko prezentacją, nie można go zatrzymać

### 2. Główna pętla i komunikacja z OpenStreetMaps
1. Główna pętla - 
2. Szacowanie kraju pochodzenia - Każdy kraj rozważany przez aplikację dostaje pewien wynik na podstawie list krajów zwróconych z różnych źródeł (kierunek ruchu, znaki drogowe, rejestracje, języki). Każde źródło informacji ma swoją wagę, która jest dodawana do wyniku każdego kraju, jeżeli został on przez to źródło zwrócony. Kraje są następnie sortowane malejąco według tego wyniku, a wyniki z 0 są odfiltrowywane.
3. Komunikacja z OpenStreetMaps - Tworzony jest iloczyn kartezjański ze wszystkich zwróconych regionów pasujących do wybranego kraju oraz ze wszystkich znalezionych nazw własnych. Wybrany kraj to ten z największym wynikiem (lub kolejne z największym wynikiem, jeżeli dla danego nie dostaniemy wyniku). Zapytania w formacie "kraj, region, miejsce" są wysyłane do Nominatim API z jednosekundowym opóźnieniem, a wyniki są cache'owane w generowanym pliku osm_cache.db. Wyniki to listy znalezionych geolokacji z metadanymi, z których wyciągane są punkty na mapie w formacie (lat, lon).
4. Szacowanie położenia - Z otrzymanej listy geolokacji wyciągane są mediany szerokości i wysokości geograficznych (osobno). Następnie na podstawie tej mediany obliczany jest promień pewności wyniku - maksymalna wartość spośród odległości od mediany do innego punktu. Odległość ta jest powiększona o dystans znaleziony na bilbordzie/znaku drogowym, który zawierał daną nazwę miejsca (przed wyciągnięciem maksimum). Mediana położenia i promień są zwracane.

Wykorzystane narzędzia:
- sqlite3 + pickle - do cache'owania zapytań (wymaganie korzystania z Nominatim API)
- geopy - do obsługi Nominatim API z poziomu języka Python, opóźniania wysyłania do Nominatim API zapytań o 1s (kolejne wymaganie API) i obliczania odległości między koordynatami na mapie
- Nominatim API - internetowe REST API do geocodingu 
- pandas + numpy + functools - do operacji na danych 
- cv2 - do wczytywania pliku wideo

### 3. Wykrywanie ruchu prawo- i lewostronnego


### 4. Znajdywanie i klasyfikacja znaków drogowych
Podstawową klasą wieloobiektowego detektora opartego na YOLOv8, służącego do detekcji pojazdów, znaków drogowych i billboardów jest MultiObjectDetector. Wykrywa ona 5 klas z COCO: car, motorcycle, bus, truck oraz stop sign, a także geometrycznie, billboardy. Pierwsze 4 z nich wykorzystywane są do klasyfikacji rejestracji pojazdów drogowych, opisanej w następnym punkcie, a wykryte znaki drogowe i billboardy są zapisywane na fotografiach i przekazywane do mechanizmu klasyfikacji tzw. znaków charakterystycznych.

Wykorzystane narzędzia:
- [YOLOv8](https://docs.ultralytics.com/models/yolov8/)
- [OpenCV](https://opencv.org/)

### 5. Klasyfikacja rejestracji pojazdów drogowych
PlateRecognizer jest klasą przeznaczoną do wykrywania i klasyfikacji tablic rejestracyjnych na pojazdach z wykorzystaniem OpenALPR. Jest ona używana w głównej pętli programu do analizy fragmentów obrazu zawierających potencjalne tablice rejestracyjne, które zostały wcześniej wykryte przez algorytmy detekcji obiektów i tekstu.

Wykorzystane narzędzia:
- [YOLOv8](https://docs.ultralytics.com/models/yolov8/)
- [OpenALPR](https://github.com/openalpr/openalpr/)

### 6. Znajdywanie tekstu
Klasa TextClassifier wykrywa predefiniowane napisy z charakterystycznych obiektów - billboardów i znaków drogowych. Jest to prosty klasyfikator, który po wykryciu obiektu i przepuszczeniu przez OCR sprawdza, czy taki tekst znajduje się w bazie dla określonego państwa. Klasyfikacja oparta jest na `LogisticRegression` z wykorzystaniem wektoryzacji `TfidfVectorizer`.

Wykorzystane narzędzia:
- [tesseract-ocr](https://github.com/tesseract-ocr/tesseract/)

### 7. OCR


### 8. Rozpoznawanie języka i tłumaczenie


### 9. Wyciąganie słów kluczowych i odległości z tekstu
Moduł odpowiedzialny za ekstrakcję nazw własnych (np. nazw miast, firm, organizacji) oraz skojarzonych z nimi odległości (np. "McDonalds 1.2 km ahead") z przetworzonych tekstów pochodzących z OCR i tłumaczeń. Wykorzystywany do późniejszej lokalizacji punktów na mapie. Jego głównym celem jest identyfikacja użytecznych nazw miejsc i ich orientacyjnego oddalenia od aktualnej pozycji kamery.
1. Wejście:
    translated_texts: lista przetłumaczonych tekstów (lista stringów w języku angielskim).
    ocr_dict: słownik zawierający teksty z OCR, podzielone według alfabetów.
2. Wyjście:
    Słownik {nazwa_miejsca: odległość_w_km} — jeśli brak informacji o odległości, wartość to 0.0.

Składniki działania:

a. Ekstrakcja odległości (extract_distance)
  Wyszukuje wzorce liczbowe oznaczające odległości z różnych jednostek (km, miles, m, etc.) przy pomocy wyrażeń regularnych.
  Wszystkie jednostki konwertowane są na kilometry.
  
b. Ekstrakcja słów kluczowych (YAKE + spaCy)
    Korzysta z detekcji języka na podstawie zakresów Unicode, aby poprawnie zainicjalizować YAKE.
    Z YAKE wyciągane są potencjalne słowa kluczowe (nazwa miasta, firmy itp.).
    Odfiltrowane są słowa powszechnie występujące na drogowskazach (w języku angielskim)
    Równolegle wykorzystywane jest NLP (biblioteka spaCy), by wykryć encje nazwane typu GPE, LOC, ORG, FAC itd.

c. Czyszczenie nazw (normalize_name)
    Usuwane są znaki specjalne, litery są "poprawiane" (np. 0 na O), usuwane są wielokrotne spacje.

d. Grupowanie i deduplikacja nazw (deduplicate_names)
    Używany jest fuzzy matching (RapidFuzz), by zgrupować podobnie wyglądające nazwy (np. "McDonalds", "McD0nalds", "макдоналдс").
    Dla każdej grupy wybrana zostaje najdłuższa nazwa oraz uśredniona jej odległość.

Wykorzystane narzędzia:
    spaCy – do analizy językowej i wykrywania nazw własnych (NER).
    YAKE – ekstrakcja słów kluczowych na podstawie kontekstu językowego.
    RapidFuzz – dopasowywanie nazw podobnych fonetycznie lub wizualnie.
    regex – wyszukiwanie wzorców liczbowych i jednostek miar.
    unicodedata – normalizacja znaków w różnych alfabetach.
    defaultdict, Counter – ułatwiona obsługa zliczania i inicjalizacji słowników.

## Co nie działa
<<<<<<< HEAD
- Znajdywanie i klasyfikacja znaków drogowych oraz klasyfikacja rejestracji pojazdów drogowych mają dość ubogi dataset, przez co zakres wykrywanych tekstów i przyporządkowywanych krajów jest dość ubogi.
- OpenALPR pozwala jedynie na wykrywanie i klasyfikację tablic rejestracyjnych należących do krajów europejskich lub USA. Pozostałe obszary globu muszą być wykrywane przez OCR i klasyfikowane na podstawie długości i składu tekstu.
=======

### GUI

- Wciśnięcie przycisku "reset", podczas odtwarzania wideo, powoduje wyrzuceniem wyjątku, jednak nie wpływa to na kulturę pracy programu czy odczucia użytkownika.
- Po ponownym wgraniu pliku wideo (po wciśnięciu przycisku reset), pasek postępu chowa się na sam dół programu - aby go zobaczyć, należy rozciągnąc okno programu.

### Wyciąganie słów kluczowych i odległości z tekstu
  — Detekcja odległości oraz wyciąganie słów kluczowych może być mało odporne na błędy OCR,
  — YAKE czasem zwraca słowa powszechne; nie ma pełnej kontroli nad tym, co jest nazwą własną, a co nie, odfiltrowanie nie jest idealne,
  — Normalizacja nazw jest dostosowana pod alfabet łaciński
  — Brak transliteracji nazw własnych z obcego alfabetu
  — Inputy z OCR i tekstów tłumaczonych są ważone jednakowo
>>>>>>> 3d06125b

## Źródła
1. Dataset - linki do filmów YouTube znajdują się w sekcji "Testowy dataset".
2. [Klasa cache'ująca dane z Nominatim API](https://stackoverflow.com/questions/28397847/most-straightforward-way-to-cache-geocoding-data)
3. Lista krajów na świecie [1](https://www.britannica.com/topic/list-of-countries-1993160), [2](https://en.wikipedia.org/wiki/Left-_and_right-hand_traffic)
4. [Nominatim Usage Policy](https://operations.osmfoundation.org/policies/nominatim/)
5. [Dokumentacja GeoPy](https://geopy.readthedocs.io/en/stable/)
<<<<<<< HEAD
6. [Dokumentacja modelu YOLOv8 z klasami COCO](https://docs.ultralytics.com/models/yolov8/)
7. [Dokumentacja OpenCV](https://docs.opencv.org/4.11.0/)
=======
6. [TkinterMap View](https://github.com/TomSchimansky/TkinterMapView)

>>>>>>> 3d06125b


## Podział zadań
- Aleksandra Śliwska – lider zespołu, tworzenie testowego datasetu, iteracja po klatkach filmu, komunikacja z OpenStreetMaps i obliczanie finalnego położenia + promienia niepewności z otrzymanych geolokacji
- Glib Bersutskyi - 
- Marcin Kiżewski - 
- Arkadiusz Korzeniak - Wyciąganie słów kluczowych i odległości z tekstu
- Kamil Krzysztofek - tworzenie testowego datasetu, rozpoznawanie języka
- Patryk Madej - stworzenie szablonu modułu do detekcji i klasyfikacji znaków drogowych, tablic rejestracyjnych oraz informacji z billboardów
- Adam Niewczas - GUI
- Arkadiusz Rudy - 
- Wiktor Szewczyk - stworzenie modułu do detekecji oraz klasyfikacji znaków drogowych, 
                    tablic rejestracyjnych oraz billboardów razem z Patrykiem Madejem.
- wszyscy - dokumentacja


## Testowy dataset

Dataset do testowania aplikacji został stworzony przez nas ręcznie z ogólnodostępnych materiałów na YouTube, ponieważ datasety z dashcamów dostępne w Internecie nie spełniały naszych wymagań na temat widoczności rejestracji samochodowych, jakości filmów, formatu plików, zróżnicowania kraju i miast pochodzenia materiałów oraz były niepotrzebnie duże.

[LINK DO FILMÓW](https://drive.google.com/drive/folders/1nmdyPdUMOLT9aDzbtC55K6U4akBT9X3L?usp=drive_link)

|ID |Link to source                              |Country     |City    |Minute start|Minute end|Lat                |Lon               |Coordinate accuracy|
|---|-------------------------------------------|---------|----------|------------|-------------|-------------------|------------------|----------------------|
|1  |https://www.youtube.com/watch?v=7HaJArMDKgI|USA      |New York  |00:22       |00:44        |40.742621472431026 |-73.98038747208632|close                |
|2  |https://www.youtube.com/watch?v=7HaJArMDKgI|USA      |New York  |09:15       |09:35        |40.742621472431027 |-73.98038747208633|close                |
|3  |https://www.youtube.com/watch?v=cpnOJaZlPaI|Poland   |Cracow    |03:03       |03:33        |50.06617189335998  |19.94408750109151 |exact              |
|4  |https://www.youtube.com/watch?v=cpnOJaZlPaI|Poland   |Cracow    |21:15       |21:35        |50.060822730895865 |19.924014674791177|exact              |
|5  |https://www.youtube.com/watch?v=rTO7sICY3JM|Germany   |Frankfurt |04:55       |05:15        |50.10918301852155  |8.695969407340556 |close                |
|6  |https://www.youtube.com/watch?v=rTO7sICY3JM|Germany   |Frankfurt |08:04       |08:24        |50.10918301852155  |8.695969407340556 |exact              |
|7  |https://www.youtube.com/watch?v=JSH22SdMnFQ|India    |Mumbai    |10:40       |11:00        |19.08170011129876  |72.8559963283084  |far                |
|8  |https://www.youtube.com/watch?v=JSH22SdMnFQ|India    |Mumbai    |18:35       |18:55        |19.08170011129876  |72.8559963283084  |far                |
|9  |https://www.youtube.com/watch?v=9pPBmcKvFOc|Australia|Brisbane  |06:35       |07:05        |-27.441502154471287|153.03896430550725|close                |
|10 |https://www.youtube.com/watch?v=9pPBmcKvFOc|Australia|Brisbane  |26:45       |27:05        |-27.441502154471288|153.03896430550726|close                |
|11 |https://www.youtube.com/watch?v=IM9uH-XoKq8|Russia    |Moscow    |16:25       |16:45        |55.762557230350254 |37.64390131662508 |exact             |
|12 |https://www.youtube.com/watch?v=kd7P8Xyxuf8|Ukraine  |Kyiv      |13:00       |13:15        |50.46222206518409  |30.49911807360477 |exact             |
|13 |https://www.youtube.com/watch?v=_hptbEVx5eM|Brasil |Sao Paulo |01:40       |02:05        |-23.569943099334843|-46.6598785426813 |exact             |
|14 |https://www.youtube.com/watch?v=fFQb1QGKxS4|Greece   |Chania    |07:33       |07:53        |35.51237244050218  |24.015556808864858|exact             |
|15 |https://www.youtube.com/watch?v=Y4lPaRPf9iU|Egypt    |Alexandria|04:45       |05:00        |31.262086361655292 |29.984206889679946|exact             |
|16 |https://www.youtube.com/watch?v=Y4lPaRPf9iU|Egypt    |Alexandria|13:00       |13:20        |31.219909948041767 |29.942202079961422|exact             |
|17 |https://www.youtube.com/watch?v=STFPIMa3mXo|Poland   |Kielce    |06:28       |06:54        |50.882209          |20.645231         |exact             |
|18 |https://www.youtube.com/watch?v=MAiltiE8tgI|China    |Shanghai  |01:29:43    |01:30:03     |31.248994669315067 |121.4871027357963 |close                |
|19 |https://www.youtube.com/watch?v=u7wxZKSbTZs|Japan  |Kyoto     |21:55       |22:15        |35.01116214130449  |135.77824168969553|exact             |
<|MERGE_RESOLUTION|>--- conflicted
+++ resolved
@@ -153,10 +153,11 @@
     defaultdict, Counter – ułatwiona obsługa zliczania i inicjalizacji słowników.
 
 ## Co nie działa
-<<<<<<< HEAD
+
+
+### Znajdywanie i klasyfikacja znaków drogowych, klasyfikacja rejestracji pojazdów
 - Znajdywanie i klasyfikacja znaków drogowych oraz klasyfikacja rejestracji pojazdów drogowych mają dość ubogi dataset, przez co zakres wykrywanych tekstów i przyporządkowywanych krajów jest dość ubogi.
 - OpenALPR pozwala jedynie na wykrywanie i klasyfikację tablic rejestracyjnych należących do krajów europejskich lub USA. Pozostałe obszary globu muszą być wykrywane przez OCR i klasyfikowane na podstawie długości i składu tekstu.
-=======
 
 ### GUI
 
@@ -169,7 +170,7 @@
   — Normalizacja nazw jest dostosowana pod alfabet łaciński
   — Brak transliteracji nazw własnych z obcego alfabetu
   — Inputy z OCR i tekstów tłumaczonych są ważone jednakowo
->>>>>>> 3d06125b
+
 
 ## Źródła
 1. Dataset - linki do filmów YouTube znajdują się w sekcji "Testowy dataset".
@@ -177,13 +178,9 @@
 3. Lista krajów na świecie [1](https://www.britannica.com/topic/list-of-countries-1993160), [2](https://en.wikipedia.org/wiki/Left-_and_right-hand_traffic)
 4. [Nominatim Usage Policy](https://operations.osmfoundation.org/policies/nominatim/)
 5. [Dokumentacja GeoPy](https://geopy.readthedocs.io/en/stable/)
-<<<<<<< HEAD
 6. [Dokumentacja modelu YOLOv8 z klasami COCO](https://docs.ultralytics.com/models/yolov8/)
 7. [Dokumentacja OpenCV](https://docs.opencv.org/4.11.0/)
-=======
-6. [TkinterMap View](https://github.com/TomSchimansky/TkinterMapView)
-
->>>>>>> 3d06125b
+8. [TkinterMap View](https://github.com/TomSchimansky/TkinterMapView)
 
 
 ## Podział zadań
