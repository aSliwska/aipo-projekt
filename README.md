# Project for AiPO.

## Uruchamianie

**Zainstaluj zależności**
   ```bash
   pip install -r requirements.txt
   python map.py
   ```

## Wstęp
Projekt ten jest aplikacją pozwalającą na postawie wideo z dashcamu samochodowego automatycznie określić, gdzie na świecie ono powstało. Dokonuje on oszacowania na podstawie ruchu prawo/lewostronnego, widocznych na wideo znaków drogowych i rejestracji samochodowych, tekstu z szyldów sklepowych i języka, w którym jest on napisany. Zwraca uwagę na nazwy własne i odległości, które mogą z nimi występować na znakach drogowych i bilbordach. Po wyciągnięciu z wideo tych informacji tworzy on zapytania do Nominatim API (OpenStreetMaps) i szacuje położenie na bazie zwróconych list koordynatów.


## Opis poszczególnych części projektu

### 1. GUI

#### Interfejst użytkownika

Interfejs graficzny w Pythonie umożliwiający analizę plików wideo, przewidywanie miejsca, w którym nagrano wideo, prezentację lokalizacji na mapie oraz wizualizację odtworzonego wideo.

#### Funkcje

- Wybór pliku wideo (.mp4, .avi, .mov, .mkv)
- Analiza wideo z paskiem postępu
- Odtwarzanie wideo w aplikacji
- Wizualizacja lokalizacji (na podstawie analizy) na mapie w postaci czerwonego markera
- Rysowanie okręgu o zadanym promieniu wokół wykrytej lokalizacji
- Możliwość ustawienia analizy co N-tą klatkę

#### Technologie

- Python 3.11+
- Tkinter – GUI
- [TkinterMapView](https://github.com/TomSchimansky/TkinterMapView) – mapa oparta na OpenStreetMap
- imageio – odczyt wideo
- threading – nieblokujące przetwarzanie
- PIL - odtwarzanie wideo
   
#### Zrzuty ekranu

Po uruchomieniu programu zobaczymy prosty interfejs pozwalający użytkownikowi wpisać liczbę klatek i wgrać swój plik wideo

![początkowy widok GUI](screenshots/gui_start.png)

Po wgraniu pliku, ukazuje się pasek postępu odzwierciedlający ilość ukończonych obliczeń i predykcji

![ładowanie danych i analizowanie obrazu](screenshots/gui_load.png)

Po ukończonej analizie, można zobaczyć mapę wraz z zaznaczonym punktem i okręgiem pozwalający oszacować położenie jadącego samochodu. Obok mapy, odtwarzane jest wgrane wideo przez użytkownika.

![prezentacja wideo i danych na mapie](screenshots/gui_end.png)

#### Opis działania GUI

 1. Użytkowik najpierw podaje liczbę klatek a następnie wybiera plik wideo.

 2. Program analizuje zawartość i pokazuje pasek postępu.

 3. Po zakończeniu analizy:

    - wyświetla współrzędne lokalizacji,

    - pokazuje je na mapie,

    - rysuje okrąg wokół punktu o przybliżonym obszarze,

    - uruchamia odtwarzanie wideo.

 4. Dostępny jest przycisk Reset, który przywraca aplikację do stanu początkowego.

#### Ograniczenia interfejsu

 1. Program obsługuje tylko pliki lokalne
 2. Odtwarzane wideo jest tylko prezentacją, nie można go zatrzymać

### 2. Główna pętla i komunikacja z OpenStreetMaps
1. Główna pętla - 
2. Szacowanie kraju pochodzenia - Każdy kraj rozważany przez aplikację dostaje pewien wynik na podstawie list krajów zwróconych z różnych źródeł (kierunek ruchu, znaki drogowe, rejestracje, języki). Każde źródło informacji ma swoją wagę, która jest dodawana do wyniku każdego kraju, jeżeli został on przez to źródło zwrócony. Kraje są następnie sortowane malejąco według tego wyniku, a wyniki z 0 są odfiltrowywane.
3. Komunikacja z OpenStreetMaps - Tworzony jest iloczyn kartezjański ze wszystkich zwróconych regionów pasujących do wybranego kraju oraz ze wszystkich znalezionych nazw własnych. Wybrany kraj to ten z największym wynikiem (lub kolejne z największym wynikiem, jeżeli dla danego nie dostaniemy wyniku). Zapytania w formacie "kraj, region, miejsce" są wysyłane do Nominatim API z jednosekundowym opóźnieniem, a wyniki są cache'owane w generowanym pliku osm_cache.db. Wyniki to listy znalezionych geolokacji z metadanymi, z których wyciągane są punkty na mapie w formacie (lat, lon).
4. Szacowanie położenia - Z otrzymanej listy geolokacji wyciągane są mediany szerokości i wysokości geograficznych (osobno). Następnie na podstawie tej mediany obliczany jest promień pewności wyniku - maksymalna wartość spośród odległości od mediany do innego punktu. Odległość ta jest powiększona o dystans znaleziony na bilbordzie/znaku drogowym, który zawierał daną nazwę miejsca (przed wyciągnięciem maksimum). Mediana położenia i promień są zwracane.

Wykorzystane narzędzia:
- sqlite3 + pickle - do cache'owania zapytań (wymaganie korzystania z Nominatim API)
- geopy - do obsługi Nominatim API z poziomu języka Python, opóźniania wysyłania do Nominatim API zapytań o 1s (kolejne wymaganie API) i obliczania odległości między koordynatami na mapie
- Nominatim API - internetowe REST API do geocodingu 
- pandas + numpy + functools - do operacji na danych 
- cv2 - do wczytywania pliku wideo

### 3. Wykrywanie ruchu prawo- i lewostronnego


### 4. Znajdywanie i klasyfikacja znaków drogowych
Podstawową klasą wieloobiektowego detektora opartego na YOLOv8, służącego do detekcji pojazdów, znaków drogowych i billboardów jest MultiObjectDetector. Wykrywa ona 5 klas z COCO: car, motorcycle, bus, truck oraz stop sign, a także geometrycznie, billboardy. Pierwsze 4 z nich wykorzystywane są do klasyfikacji rejestracji pojazdów drogowych, opisanej w następnym punkcie, a wykryte znaki drogowe i billboardy są zapisywane na fotografiach i przekazywane do mechanizmu klasyfikacji tzw. znaków charakterystycznych.

Wykorzystane narzędzia:
- [YOLOv8](https://docs.ultralytics.com/models/yolov8/)
- [OpenCV](https://opencv.org/)

### 5. Klasyfikacja rejestracji pojazdów drogowych
PlateRecognizer jest klasą przeznaczoną do wykrywania i klasyfikacji tablic rejestracyjnych na pojazdach z wykorzystaniem OpenALPR. Jest ona używana w głównej pętli programu do analizy fragmentów obrazu zawierających potencjalne tablice rejestracyjne, które zostały wcześniej wykryte przez algorytmy detekcji obiektów i tekstu.

Wykorzystane narzędzia:
- [YOLOv8](https://docs.ultralytics.com/models/yolov8/)
- [OpenALPR](https://github.com/openalpr/openalpr/)

### 6. Znajdywanie tekstu
Klasa TextClassifier wykrywa predefiniowane napisy z charakterystycznych obiektów - billboardów i znaków drogowych. Jest to prosty klasyfikator, który po wykryciu obiektu i przepuszczeniu przez OCR sprawdza, czy taki tekst znajduje się w bazie dla określonego państwa. Klasyfikacja oparta jest na `LogisticRegression` z wykorzystaniem wektoryzacji `TfidfVectorizer`.

Wykorzystane narzędzia:
- [tesseract-ocr](https://github.com/tesseract-ocr/tesseract/)

### 7. OCR

#### Tryb klatki:
Klatka jest heurystycznie poddawana dwustopniowemu powiększaniu i wyostrzaniu, w celu uwypuklenia tekstu i sprowadzenia go do obszaru optymalnej pracy sieci OCR. Preprocessing zakłada następnie equalizację histogramu, konwersję do skali szarości i rozciągnięcie histogramu. Następnie klatka jest poddawana parsowaniu przez sieć OCR.

#### Tryb precyzyjny:
Ten tryb zakłada, że na wejście zostaje podany sam tekst wraz z pewnym jego rejonem (zestaw linii tekstu, obwód znaku). Pomiędzy stopiami przetwarzania zachodzi korekcja perspektywy i rotacji obrazu. Główna metoda opiera się o znalezienie punktu horyzontu na podstawie znalezionych linii obrysu (transformacja Hough), obliczenie macierzy homeografii i następnie korekcji. W przypadku nieznalezienia żadnego punktu, zostaje uruchomiona bardziej złożona i jednocześnie bardziej zawodna metoda obliczenia macierzy homeografii w oparciu o rozwiązanie układu równań liniowych nadokreślonego z użyciem rozkładu SVD (układ 8 równań z 9 niewiadomymi) dla 4 wierzchołków tła. Wierzchołki są dobierane automatycznie poprzez wykrywanie kwadratowych konturów.

Użyte narzędzia:
- OpenCV
- Pytesseract
- Numpy + Matplotlib
- EasyOCR (porzucony)

Znane problemy:
- Tryb klatki często myli ze sobą podobne alfabety (latin-cyrillic, chinese-japanese-korean, filipino-arabic, etc.).
- Oba tryby, a zwłaszcza tryb klatki, generują znaczny szum znakowy.


### 8. Rozpoznawanie języka i tłumaczenie


### 9. Wyciąganie słów kluczowych i odległości z tekstu
Moduł odpowiedzialny za ekstrakcję nazw własnych (np. nazw miast, firm, organizacji) oraz skojarzonych z nimi odległości (np. "McDonalds 1.2 km ahead") z przetworzonych tekstów pochodzących z OCR i tłumaczeń. Wykorzystywany do późniejszej lokalizacji punktów na mapie. Jego głównym celem jest identyfikacja użytecznych nazw miejsc i ich orientacyjnego oddalenia od aktualnej pozycji kamery.
1. Wejście:
    translated_texts: lista przetłumaczonych tekstów (lista stringów w języku angielskim).
    ocr_dict: słownik zawierający teksty z OCR, podzielone według alfabetów.
2. Wyjście:
    Słownik {nazwa_miejsca: odległość_w_km} — jeśli brak informacji o odległości, wartość to 0.0.

Składniki działania:

a. Ekstrakcja odległości (extract_distance)
  Wyszukuje wzorce liczbowe oznaczające odległości z różnych jednostek (km, miles, m, etc.) przy pomocy wyrażeń regularnych.
  Wszystkie jednostki konwertowane są na kilometry.
  
b. Ekstrakcja słów kluczowych (YAKE + spaCy)
    Korzysta z detekcji języka na podstawie zakresów Unicode, aby poprawnie zainicjalizować YAKE.
    Z YAKE wyciągane są potencjalne słowa kluczowe (nazwa miasta, firmy itp.).
    Odfiltrowane są słowa powszechnie występujące na drogowskazach (w języku angielskim)
    Równolegle wykorzystywane jest NLP (biblioteka spaCy), by wykryć encje nazwane typu GPE, LOC, ORG, FAC itd.

c. Czyszczenie nazw (normalize_name)
    Usuwane są znaki specjalne, litery są "poprawiane" (np. 0 na O), usuwane są wielokrotne spacje.

d. Grupowanie i deduplikacja nazw (deduplicate_names)
    Używany jest fuzzy matching (RapidFuzz), by zgrupować podobnie wyglądające nazwy (np. "McDonalds", "McD0nalds", "макдоналдс").
    Dla każdej grupy wybrana zostaje najdłuższa nazwa oraz uśredniona jej odległość.

Wykorzystane narzędzia:
    spaCy – do analizy językowej i wykrywania nazw własnych (NER).
    YAKE – ekstrakcja słów kluczowych na podstawie kontekstu językowego.
    RapidFuzz – dopasowywanie nazw podobnych fonetycznie lub wizualnie.
    regex – wyszukiwanie wzorców liczbowych i jednostek miar.
    unicodedata – normalizacja znaków w różnych alfabetach.
    defaultdict, Counter – ułatwiona obsługa zliczania i inicjalizacji słowników.

## Co nie działa


### Znajdywanie i klasyfikacja znaków drogowych, klasyfikacja rejestracji pojazdów
- Znajdywanie i klasyfikacja znaków drogowych oraz klasyfikacja rejestracji pojazdów drogowych mają dość ubogi dataset, przez co zakres wykrywanych tekstów i przyporządkowywanych krajów jest dość ubogi.
- OpenALPR pozwala jedynie na wykrywanie i klasyfikację tablic rejestracyjnych należących do krajów europejskich lub USA. Pozostałe obszary globu muszą być wykrywane przez OCR i klasyfikowane na podstawie długości i składu tekstu.

### GUI

- Wciśnięcie przycisku "reset", podczas odtwarzania wideo, powoduje wyrzuceniem wyjątku, jednak nie wpływa to na kulturę pracy programu czy odczucia użytkownika.
- Po ponownym wgraniu pliku wideo (po wciśnięciu przycisku reset), pasek postępu chowa się na sam dół programu - aby go zobaczyć, należy rozciągnąc okno programu.

### Wyciąganie słów kluczowych i odległości z tekstu
  — Detekcja odległości oraz wyciąganie słów kluczowych może być mało odporne na błędy OCR,
  — YAKE czasem zwraca słowa powszechne; nie ma pełnej kontroli nad tym, co jest nazwą własną, a co nie, odfiltrowanie nie jest idealne,
  — Normalizacja nazw jest dostosowana pod alfabet łaciński
  — Brak transliteracji nazw własnych z obcego alfabetu
  — Inputy z OCR i tekstów tłumaczonych są ważone jednakowo


## Źródła
1. Dataset - linki do filmów YouTube znajdują się w sekcji "Testowy dataset".
2. [Klasa cache'ująca dane z Nominatim API](https://stackoverflow.com/questions/28397847/most-straightforward-way-to-cache-geocoding-data)
3. Lista krajów na świecie [1](https://www.britannica.com/topic/list-of-countries-1993160), [2](https://en.wikipedia.org/wiki/Left-_and_right-hand_traffic)
4. [Nominatim Usage Policy](https://operations.osmfoundation.org/policies/nominatim/)
5. [Dokumentacja GeoPy](https://geopy.readthedocs.io/en/stable/)
<<<<<<< HEAD
6. [Korekcja perspektywy - punkt horyzontu](https://notbrainsurgery.livejournal.com/40465.html)
7. [Korekcja perspektywy - bounding box + układ równań](https://github.com/kuangzijian/Image-Stitching-and-Perspective-Correction)
=======
6. [Dokumentacja modelu YOLOv8 z klasami COCO](https://docs.ultralytics.com/models/yolov8/)
7. [Dokumentacja OpenCV](https://docs.opencv.org/4.11.0/)
8. [TkinterMap View](https://github.com/TomSchimansky/TkinterMapView)
>>>>>>> 6c58b3c3


## Podział zadań
- Aleksandra Śliwska – lider zespołu, tworzenie testowego datasetu, iteracja po klatkach filmu, komunikacja z OpenStreetMaps i obliczanie finalnego położenia + promienia niepewności z otrzymanych geolokacji
- Glib Bersutskyi - 
- Marcin Kiżewski - 
- Arkadiusz Korzeniak - Wyciąganie słów kluczowych i odległości z tekstu
- Kamil Krzysztofek - tworzenie testowego datasetu, rozpoznawanie języka
- Patryk Madej - stworzenie szablonu modułu do detekcji i klasyfikacji znaków drogowych, tablic rejestracyjnych oraz informacji z billboardów
- Adam Niewczas - GUI
<<<<<<< HEAD
- Arkadiusz Rudy - OCR
- Wiktor Szewczyk - 
=======
- Arkadiusz Rudy - 
- Wiktor Szewczyk - stworzenie modułu do detekcji oraz klasyfikacji znaków drogowych, 
                    tablic rejestracyjnych oraz billboardów razem z Patrykiem Madejem.
>>>>>>> 6c58b3c3
- wszyscy - dokumentacja


## Testowy dataset

Dataset do testowania aplikacji został stworzony przez nas ręcznie z ogólnodostępnych materiałów na YouTube, ponieważ datasety z dashcamów dostępne w Internecie nie spełniały naszych wymagań na temat widoczności rejestracji samochodowych, jakości filmów, formatu plików, zróżnicowania kraju i miast pochodzenia materiałów oraz były niepotrzebnie duże.

[LINK DO FILMÓW](https://drive.google.com/drive/folders/1nmdyPdUMOLT9aDzbtC55K6U4akBT9X3L?usp=drive_link)

|ID |Link to source                              |Country     |City    |Minute start|Minute end|Lat                |Lon               |Coordinate accuracy|
|---|-------------------------------------------|---------|----------|------------|-------------|-------------------|------------------|----------------------|
|1  |https://www.youtube.com/watch?v=7HaJArMDKgI|USA      |New York  |00:22       |00:44        |40.742621472431026 |-73.98038747208632|close                |
|2  |https://www.youtube.com/watch?v=7HaJArMDKgI|USA      |New York  |09:15       |09:35        |40.742621472431027 |-73.98038747208633|close                |
|3  |https://www.youtube.com/watch?v=cpnOJaZlPaI|Poland   |Cracow    |03:03       |03:33        |50.06617189335998  |19.94408750109151 |exact              |
|4  |https://www.youtube.com/watch?v=cpnOJaZlPaI|Poland   |Cracow    |21:15       |21:35        |50.060822730895865 |19.924014674791177|exact              |
|5  |https://www.youtube.com/watch?v=rTO7sICY3JM|Germany   |Frankfurt |04:55       |05:15        |50.10918301852155  |8.695969407340556 |close                |
|6  |https://www.youtube.com/watch?v=rTO7sICY3JM|Germany   |Frankfurt |08:04       |08:24        |50.10918301852155  |8.695969407340556 |exact              |
|7  |https://www.youtube.com/watch?v=JSH22SdMnFQ|India    |Mumbai    |10:40       |11:00        |19.08170011129876  |72.8559963283084  |far                |
|8  |https://www.youtube.com/watch?v=JSH22SdMnFQ|India    |Mumbai    |18:35       |18:55        |19.08170011129876  |72.8559963283084  |far                |
|9  |https://www.youtube.com/watch?v=9pPBmcKvFOc|Australia|Brisbane  |06:35       |07:05        |-27.441502154471287|153.03896430550725|close                |
|10 |https://www.youtube.com/watch?v=9pPBmcKvFOc|Australia|Brisbane  |26:45       |27:05        |-27.441502154471288|153.03896430550726|close                |
|11 |https://www.youtube.com/watch?v=IM9uH-XoKq8|Russia    |Moscow    |16:25       |16:45        |55.762557230350254 |37.64390131662508 |exact             |
|12 |https://www.youtube.com/watch?v=kd7P8Xyxuf8|Ukraine  |Kyiv      |13:00       |13:15        |50.46222206518409  |30.49911807360477 |exact             |
|13 |https://www.youtube.com/watch?v=_hptbEVx5eM|Brasil |Sao Paulo |01:40       |02:05        |-23.569943099334843|-46.6598785426813 |exact             |
|14 |https://www.youtube.com/watch?v=fFQb1QGKxS4|Greece   |Chania    |07:33       |07:53        |35.51237244050218  |24.015556808864858|exact             |
|15 |https://www.youtube.com/watch?v=Y4lPaRPf9iU|Egypt    |Alexandria|04:45       |05:00        |31.262086361655292 |29.984206889679946|exact             |
|16 |https://www.youtube.com/watch?v=Y4lPaRPf9iU|Egypt    |Alexandria|13:00       |13:20        |31.219909948041767 |29.942202079961422|exact             |
|17 |https://www.youtube.com/watch?v=STFPIMa3mXo|Poland   |Kielce    |06:28       |06:54        |50.882209          |20.645231         |exact             |
|18 |https://www.youtube.com/watch?v=MAiltiE8tgI|China    |Shanghai  |01:29:43    |01:30:03     |31.248994669315067 |121.4871027357963 |close                |
|19 |https://www.youtube.com/watch?v=u7wxZKSbTZs|Japan  |Kyoto     |21:55       |22:15        |35.01116214130449  |135.77824168969553|exact             |
<|MERGE_RESOLUTION|>--- conflicted
+++ resolved
@@ -194,14 +194,11 @@
 3. Lista krajów na świecie [1](https://www.britannica.com/topic/list-of-countries-1993160), [2](https://en.wikipedia.org/wiki/Left-_and_right-hand_traffic)
 4. [Nominatim Usage Policy](https://operations.osmfoundation.org/policies/nominatim/)
 5. [Dokumentacja GeoPy](https://geopy.readthedocs.io/en/stable/)
-<<<<<<< HEAD
-6. [Korekcja perspektywy - punkt horyzontu](https://notbrainsurgery.livejournal.com/40465.html)
-7. [Korekcja perspektywy - bounding box + układ równań](https://github.com/kuangzijian/Image-Stitching-and-Perspective-Correction)
-=======
 6. [Dokumentacja modelu YOLOv8 z klasami COCO](https://docs.ultralytics.com/models/yolov8/)
 7. [Dokumentacja OpenCV](https://docs.opencv.org/4.11.0/)
 8. [TkinterMap View](https://github.com/TomSchimansky/TkinterMapView)
->>>>>>> 6c58b3c3
+9. [Korekcja perspektywy - punkt horyzontu](https://notbrainsurgery.livejournal.com/40465.html)
+10. [Korekcja perspektywy - bounding box + układ równań](https://github.com/kuangzijian/Image-Stitching-and-Perspective-Correction)
 
 
 ## Podział zadań
@@ -212,14 +209,9 @@
 - Kamil Krzysztofek - tworzenie testowego datasetu, rozpoznawanie języka
 - Patryk Madej - stworzenie szablonu modułu do detekcji i klasyfikacji znaków drogowych, tablic rejestracyjnych oraz informacji z billboardów
 - Adam Niewczas - GUI
-<<<<<<< HEAD
 - Arkadiusz Rudy - OCR
-- Wiktor Szewczyk - 
-=======
-- Arkadiusz Rudy - 
 - Wiktor Szewczyk - stworzenie modułu do detekcji oraz klasyfikacji znaków drogowych, 
                     tablic rejestracyjnych oraz billboardów razem z Patrykiem Madejem.
->>>>>>> 6c58b3c3
 - wszyscy - dokumentacja
 
 
