--- conflicted
+++ resolved
@@ -1,604 +1,572 @@
-import cv2
-import json
-import logging
-import os
-import pytesseract
-import requests
-import subprocess
-import tempfile
-
-from pathlib import Path
-from sklearn.feature_extraction.text import TfidfVectorizer
-from sklearn.linear_model import LogisticRegression
-from ultralytics import YOLO
-from urllib.parse import quote
-from tqdm.auto import tqdm
-from tqdm.contrib.logging import logging_redirect_tqdm
-
-
-os.environ["TESSDATA_PREFIX"] = "/usr/local/share/"
-
-# Configure logging for verbose output
-logging.basicConfig(
-    level=logging.INFO,
-    format="[%(asctime)s] %(levelname)s: %(message)s",
-    datefmt="%H:%M:%S",
-)
-
-
-# ========== Klasyfikacja tekstu ==========
-class TextClassifier:
-    def __init__(self):
-        logging.debug("Initializing TextClassifier")
-        self.vectorizer = TfidfVectorizer()
-        self.classifier = LogisticRegression()
-        self.trained = False
-
-    def train(self, texts, labels):
-        logging.info("Training TextClassifier with texts: %s", texts)
-        X_train = self.vectorizer.fit_transform(texts)
-        self.classifier.fit(X_train, labels)
-        self.trained = True
-        logging.info("TextClassifier training complete")
-
-    def predict(self, text):
-        logging.debug("Predicting label for text: %s", text)
-        if not self.trained:
-            raise ValueError("Model nie został wytrenowany.")
-        vect = self.vectorizer.transform([text])
-        prediction = self.classifier.predict(vect)[0]
-        logging.debug("Prediction result: %s", prediction)
-        return prediction
-
-
-# ========== Multi-Object Detector (Z BILLBOARDAMI) ==========
-class MultiObjectDetector:
-    def __init__(self, model_path):
-        logging.info("Loading YOLO model from: %s", model_path)
-        self.model = YOLO(model_path)
-        
-        # Definicja kategorii obiektów (DODANO BILLBOARDY)
-        self.object_categories = {
-            'vehicles': {
-                'classes': {2, 3, 5, 7},  # car, motorcycle, bus, truck
-                'color': (255, 0, 0),  # Czerwony
-                'name': 'POJAZD'
-            },
-            'traffic_signs': {
-                'classes': {11},  # stop sign
-                'color': (0, 255, 0),  # Zielony
-                'name': 'ZNAK'
-            },
-            'billboards': {
-                'classes': set(),  # Wykrywane geometrycznie, nie przez YOLO
-                'color': (255, 165, 0),  # Pomarańczowy
-                'name': 'BILLBOARD'
-            }
-        }
-        
-        # Wszystkie dozwolone klasy YOLO (bez billboardów - te wykrywamy inaczej)
-        self.allowed_classes = set()
-        for category, config in self.object_categories.items():
-            if category != 'billboards': #Billboardy nie są klasami YOLO
-                self.allowed_classes.update(config['classes'])
-        
-        logging.info("Object categories initialized (vehicles, signs, billboards)")
-        logging.info("Allowed YOLO classes: %s", self.allowed_classes)
-
-    def is_billboard_shape(self, bbox, frame_shape):
-        """Sprawdza czy bounding box może być billboardem na podstawie kształtu"""
-        x1, y1, x2, y2 = bbox
-        width = x2 - x1
-        height = y2 - y1
-        area = width * height
-        
-        frame_height, frame_width = frame_shape[:2]
-        frame_area = frame_height * frame_width
-        
-        # Względny rozmiar
-        rel_area = area / frame_area
-        
-        # Proporcje (billboardy mogą być poziome LUB pionowe)
-        aspect_ratio = width / height if height > 0 else 0
-        
-        # Pozycja (billboardy zazwyczaj nie są na dole kadru)
-        y_center = (y1 + y2) / 2
-        relative_y = y_center / frame_height
-        
-        # Kryteria kształtu billboardu:
-        # 1. Duży względny rozmiar
-        size_ok = 0.01 < rel_area < 0.4  # 1-40% kadru
-        
-        # 2. Prostokątny kształt (może być poziomy LUB pionowy)
-        # Poziomy: szerokość > wysokość (1.5-8x)
-        # Pionowy: wysokość > szerokość (1.5-8x)
-        horizontal_ok = 1.5 < aspect_ratio < 8.0  # Szeroki billboard
-        vertical_ok = 0.125 < aspect_ratio < 0.67  # Wysoki billboard (1/8 - 2/3)
-        shape_ok = horizontal_ok or vertical_ok
-        
-        # 3. Nie na samym dole kadru
-        position_ok = relative_y < 0.85  # Nie w dolnych 15% kadru
-        
-        # 4. Minimalny rozmiar bezwzględny
-        min_size_ok = width > 50 and height > 50  # Zmniejszone minimum dla pionowych
-        
-        # Zwraca True tylko jeśli ma odpowiedni kształt (tekst sprawdzamy później)
-        has_billboard_shape = size_ok and shape_ok and position_ok and min_size_ok
-        
-        if has_billboard_shape:
-            billboard_type = "poziomy" if horizontal_ok else "pionowy"
-            logging.debug(f"Billboard shape detected ({billboard_type}): area={rel_area:.3f}, aspect={aspect_ratio:.2f}, y_pos={relative_y:.2f}")
-        
-        return has_billboard_shape
-
-    def detect_billboards_geometrically(self, frame, existing_detections, text_extractor, text_classifier):
-        """Wykrywa billboardy na podstawie kształtu I OBECNOŚCI TEKSTU"""
-        billboard_detections = []
-        
-        # Sprawdź wszystkie wykrycia YOLO (nawet te spoza allowed_classes)
-        results = self.model(frame)
-        
-        for result in results:
-            for i, box in enumerate(result.boxes.xyxy):
-                class_id = int(result.boxes.cls[i])
-                class_name = self.model.names[class_id]
-                conf = float(result.boxes.conf[i])
-                
-                # Pomiń jeśli to już wykryty pojazd lub znak
-                bbox = tuple(map(int, box))
-                is_already_detected = any(
-                    abs(bbox[0] - det['bbox'][0]) < 20 and abs(bbox[1] - det['bbox'][1]) < 20
-                    for det in existing_detections
-                )
-                
-                if is_already_detected:
-                    continue
-                
-                # Sprawdź czy ma kształt billboardu
-                if self.is_billboard_shape(bbox, frame.shape) and conf > 0.2:
-                    
-                    # SPRAWDŹ CZY MA TEKST I SKLASYFIKUJ GO
-                    x1, y1, x2, y2 = bbox
-                    roi = frame[y1:y2, x1:x2]
-                    text = text_extractor.extract_text(roi)
-<<<<<<< HEAD
-=======
-                    
->>>>>>> 81d95132
-                    # Tylko obiekty Z TEKSTEM są billboardami
-                    if text and len(text.strip()) > 2:  # Minimum 3 znaki tekstu
-                        try:
-                            # KLASYFIKUJ TEKST
-                            text_label = text_classifier.predict(text)
-                            logging.debug(f"Billboard confirmed: shape OK + text found: '{text}' ({text_label})")
-                            
-                            billboard_detection = {
-                                'bbox': bbox,
-                                'class_id': class_id,
-                                'class_name': class_name,
-                                'confidence': conf,
-                                'category': 'billboards',
-                                'config': self.object_categories['billboards'],
-                                'area': ((bbox[2] - bbox[0]) * (bbox[3] - bbox[1])) / (frame.shape[0] * frame.shape[1]),
-                                'detected_text': text,
-                                'text_classification': text_label  # DODAJ KLASYFIKACJĘ
-                            }
-                            billboard_detections.append(billboard_detection)
-                        except Exception as e:
-                            logging.debug(f"Text classification failed: {e}")
-                    else:
-                        logging.debug(f"Shape looks like billboard but no text found - skipping")
-        
-        return billboard_detections
-
-    def categorize_object(self, class_id):
-        """Kategoryzuje obiekt na podstawie class_id"""
-        if class_id not in self.allowed_classes:
-            return None, None
-            
-        for category, config in self.object_categories.items():
-            if category != 'billboards' and class_id in config['classes']:
-                return category, config
-        return None, None
-
-    def detect(self, frame, text_extractor, text_classifier):
-        logging.debug("Detecting objects in frame")
-        results = self.model(frame)
-        detections = []
-        height, width = frame.shape[:2]
-        frame_area = width * height
-<<<<<<< HEAD
-=======
-        
->>>>>>> 81d95132
-        # Wykryj standardowe obiekty (pojazdy, znaki)
-        for result in results:
-            for i, box in enumerate(result.boxes.xyxy):
-                class_id = int(result.boxes.cls[i])
-                class_name = self.model.names[class_id]
-                conf = float(result.boxes.conf[i])
-                
-                if conf < 0.3:
-                    continue
-                    
-                # Kategoryzacja obiektu (zwraca None dla nieznanych)
-                category_result = self.categorize_object(class_id)
-                if category_result[0] is None:
-                    continue  # Pomiń nieznane obiekty
-                    
-                category, config = category_result
-                    
-                x1, y1, x2, y2 = map(int, box)
-                w, h = x2 - x1, y2 - y1
-                area = w * h
-                rel_area = area / frame_area
-                
-                # Podstawowe filtry rozmiaru
-                if not (0.0001 < rel_area < 0.8):
-                    continue
-                    
-                detection = {
-                    'bbox': (x1, y1, x2, y2),
-                    'class_id': class_id,
-                    'class_name': class_name,
-                    'confidence': conf,
-                    'category': category,
-                    'config': config,
-                    'area': rel_area
-                }
-                
-                detections.append(detection)
-        
-        # Wykryj billboardy geometrycznie (PRZEKAŻ text_classifier)
-        billboard_detections = self.detect_billboards_geometrically(frame, detections, text_extractor, text_classifier)
-        detections.extend(billboard_detections)
-                
-        logging.debug("Detected objects: %d (including %d billboards)", len(detections), len(billboard_detections))
-        return detections
-
-
-# ========== Plate Recognizer =========
-class PlateRecognizer:
-    def __init__(self, country="eu", alpr_path=None):
-        logging.info("Initializing PlateRecognizer (CLI mode)")
-        if alpr_path is None:
-            alpr_path = "/mnt/c/Users/wewek/Desktop/aipo/openalpr/src/build/alpr"
-        self.alpr_path = alpr_path
-        self.country = country
-
-    def recognize(self, image_roi):
-        """Rozpoznaje tablice bezpośrednio z ROI (numpy array)"""
-        logging.debug("Recognizing plates in ROI")
-        try:
-            # Użyj tempfile do stworzenia tymczasowego pliku
-            with tempfile.NamedTemporaryFile(suffix='.jpg', delete=False) as tmp_file:
-                temp_path = tmp_file.name
-                cv2.imwrite(temp_path, image_roi)
-            
-            # Uruchom ALPR
-            result = subprocess.run(
-                [self.alpr_path, "-c", self.country, "-j", temp_path],
-                capture_output=True,
-                text=True,
-                check=True,
-            )
-            output = json.loads(result.stdout)
-            plates = [plate["plate"] for plate in output.get("results", [])]
-            
-            # Usuń plik tymczasowy
-            Path(temp_path).unlink()
-            
-            logging.debug("Recognized plates: %s", plates)
-            return plates
-            
-        except Exception as e:
-            logging.error("Error running alpr CLI: %s", e)
-            # Usuń plik tymczasowy w przypadku błędu
-            try:
-                Path(temp_path).unlink()
-            except:
-                pass
-            return []
-
-    def __del__(self):
-        pass
-
-
-# ========== Text Extractor ==========
-class TextExtractor:
-    def __init__(self):
-        self.langs = ["eng", "pol", "deu", "fra"]
-
-    def extract_text(self, roi):
-        """Wyciąga tekst z ROI używając OCR"""
-        texts = []
-        for lang in self.langs:
-            try:
-                text = pytesseract.image_to_string(roi, lang=lang).strip()
-                if text and len(text) > 1:
-                    texts.append(text)
-            except:
-                continue
-
-        return max(texts, key=len) if texts else ""
-
-
-# ========== Geolocation ==========
-def geolocate_text(text):
-    logging.info("Geolocating text: %s", text)
-    query = quote(text)
-    url = f"https://nominatim.openstreetmap.org/search?q={query}&format=json&limit=1"
-    headers = {"User-Agent": "GeoguessrApp/1.0"}
-    try:
-        response = requests.get(url, headers=headers, timeout=10)
-        if response.status_code == 200:
-            data = response.json()
-            if data:
-                lat, lon = data[0]["lat"], data[0]["lon"]
-                logging.info("Geolocation result: %s, %s", lat, lon)
-                return lat, lon
-    except Exception as e:
-        logging.error("Error during geolocation: %s", e)
-    return None, None
-
-
-# ========== Main Function ==========
-def main():
-    logging.info("Starting video processing (vehicles, signs, billboards)")
-    video_path = input("Podaj ścieżkę do pliku wideo: ").strip()
-    video_file = Path(video_path)
-<<<<<<< HEAD
-=======
-    
->>>>>>> 81d95132
-    if not video_file.is_file():
-        logging.error("Nie znaleziono pliku wideo: %s", video_path)
-        logging.info("Nie znaleziono pliku wideo.")
-        return
-
-    # Inicjalizacja komponentów
-    text_clf = TextClassifier()
-    train_texts = ["Warszawa", "60 km/h", "Euro", "Berlin", "Stop", "DUR", "USD", "McDonald's", "Shell", "Coca-Cola"]
-    train_labels = ["city", "sign", "currency", "city", "sign", "sign", "currency", "brand", "brand", "brand"]
-    text_clf.train(train_texts, train_labels)
-
-    detector = MultiObjectDetector("yolov8n.pt")
-    plate_recognizer = PlateRecognizer()
-    text_extractor = TextExtractor()
-<<<<<<< HEAD
-=======
-    
->>>>>>> 81d95132
-    # Sprawdź dozwolone klasy modelu
-    logging.info("Wykrywane klasy w modelu:")
-    for class_id, class_name in detector.model.names.items():
-        if class_id in detector.allowed_classes:
-            logging.info(f"{class_id}: {class_name}")
-    logging.info("+ Billboardy (prostokąty z tekstem)")
-<<<<<<< HEAD
-=======
-    
->>>>>>> 81d95132
-    cap = cv2.VideoCapture(str(video_file))
-    if not cap.isOpened():
-        logging.error("Nie można otworzyć pliku wideo: %s", video_path)
-        return
-
-    # POLICZ CAŁKOWITĄ LICZBĘ RAMEK
-    total_frames = int(cap.get(cv2.CAP_PROP_FRAME_COUNT))
-    fps = cap.get(cv2.CAP_PROP_FPS)
-    logging.info(f"Video info: {total_frames} frames, {fps:.2f} FPS")
-    
-    frame_count = 0
-    processed_frames = 0
-    
-    # Utwórz katalogi dla różnych kategorii
-    output_base = Path("outputs")
-    output_dirs = {
-        'vehicles': output_base / "cars",
-        'traffic_signs': output_base / "signs",
-        'billboards': output_base / "billboards",
-        'mixed': output_base / "mixed"
-    }
-    
-    # Utwórz wszystkie katalogi
-    for dir_path in output_dirs.values():
-        dir_path.mkdir(parents=True, exist_ok=True)
-
-    plates_txt_path = output_base / "plates.txt"
-    seen_plates = set()
-
-    with tqdm(total=total_frames, desc="Processing video", unit="frames", position=0, leave=True) as pbar, logging_redirect_tqdm():
-        try:
-            while True:
-                ret, frame = cap.read()
-                if not ret:
-                    tqdm.write("No more frames to read. Exiting loop.")
-                    break
-
-                frame_count += 1
-                pbar.update(1)
-<<<<<<< HEAD
-=======
-                
->>>>>>> 81d95132
-                if frame_count % 10 != 0:
-                    continue
-
-                processed_frames += 1
-                pbar.set_description(f"Processing frame {frame_count}/{total_frames} (analyzed: {processed_frames})")
-                
-                detections = detector.detect(frame, text_extractor, text_clf)
-                frame_info = []
-                
-                # Kategoryzuj wykrycia w ramce
-                vehicle_detections = []
-                sign_detections = []
-                billboard_detections = []
-                
-                for detection in detections:
-                    if detection['category'] == 'vehicles':
-                        vehicle_detections.append(detection)
-                    elif detection['category'] == 'traffic_signs':
-                        sign_detections.append(detection)
-                    elif detection['category'] == 'billboards':
-                        billboard_detections.append(detection)                # SPRAWDŹ TABLICE REJESTRACYJNE DLA POJAZDÓW
-                vehicles_with_plates = []
-                for detection in vehicle_detections:
-                    x1, y1, x2, y2 = detection['bbox']
-                    roi = frame[y1:y2, x1:x2]
-                    plates = plate_recognizer.recognize(roi)
-                    
-                    if plates:
-                        detection['plates'] = plates
-                        vehicles_with_plates.append(detection)
-                        
-                        # Zapisz nowe tablice do pliku
-                        for plate in plates:
-                            if plate not in seen_plates:
-                                seen_plates.add(plate)
-                                with open(plates_txt_path, 'a', encoding='utf-8') as f:
-                                    f.write(f"{plate}\n")
-                                tqdm.write(f"New plate detected: {plate}")
-                
-                vehicle_detections = vehicles_with_plates
-
-                # Przetwórz wszystkie wykrycia
-                all_detections = vehicle_detections + sign_detections + billboard_detections
-                
-                for detection in all_detections:
-                    x1, y1, x2, y2 = detection['bbox']
-                    category = detection['category']
-                    config = detection['config']
-                    class_name = detection['class_name']
-                    conf = detection['confidence']
-                    
-                    # Wyciągnij ROI
-                    roi = frame[y1:y2, x1:x2]
-                    
-                    # Rysuj prostokąt z odpowiednim kolorem
-                    cv2.rectangle(frame, (x1, y1), (x2, y2), config['color'], 2)
-                    
-                    label_text = f"{config['name']}: {class_name}"
-                    additional_info = []
-                    
-                    # Analiza specyficzna dla kategorii
-                    if category == 'vehicles':
-                        plates = detection.get('plates', [])
-                        if plates:
-                            plate_text = ", ".join(plates)
-                            additional_info.append(f"Rejestracja: {plate_text}")
-                            label_text += f" ({plate_text})"
-                        
-                    elif category == 'traffic_signs':
-                        text = text_extractor.extract_text(roi)
-                        if text:
-                            try:
-                                text_label = text_clf.predict(text)
-                                additional_info.append(f"Tekst: {text} ({text_label})")
-                                label_text += f" - {text}"
-                                
-                                if text_label == "city":
-                                    lat, lon = geolocate_text(text)
-                                    if lat and lon:
-                                        additional_info.append(f"Lokalizacja: {lat}, {lon}")
-                            except:
-                                additional_info.append(f"Tekst: {text}")
-                        else:
-                            additional_info.append("Znak bez tekstu")
-                    
-                    elif category == 'billboards':
-                        text = detection.get('detected_text', '')
-                        text_label = detection.get('text_classification', '')
-                        
-                        if text:
-                            additional_info.append(f"Billboard: {text} ({text_label})")
-                            label_text += f" - {text}"
-                            
-                            if text_label in ["city", "brand"]:
-                                lat, lon = geolocate_text(text)
-                                if lat and lon:
-                                    additional_info.append(f"Lokalizacja: {lat}, {lon}")
-                    
-                    # Dodaj etykietę na obraz
-                    cv2.putText(frame, label_text, (x1, y1 - 10), 
-                               cv2.FONT_HERSHEY_SIMPLEX, 0.5, config['color'], 2)
-                    
-                    # Logowanie informacji
-                    info_msg = f"[{frame_count}] {config['name']}: {class_name} (conf: {conf:.2f})"
-                    for info in additional_info:
-                        info_msg += f" | {info}"
-<<<<<<< HEAD
-=======
-                    
->>>>>>> 81d95132
-                    tqdm.write(info_msg)
-                    frame_info.append(info_msg)
-
-                # Zapisz ramkę do odpowiedniego katalogu
-                if vehicle_detections or sign_detections or billboard_detections:
-                    # Określ katalog docelowy
-                    detection_types = []
-                    if vehicle_detections:
-                        detection_types.append('cars')
-                    if sign_detections:
-                        detection_types.append('signs')
-                    if billboard_detections:
-                        detection_types.append('billboards')
-                    
-                    if len(detection_types) == 1:
-                        if detection_types[0] == 'cars':
-                            output_dir = output_dirs['vehicles']
-                            filename = f"car_frame_{frame_count}.jpg"
-                        elif detection_types[0] == 'signs':
-                            output_dir = output_dirs['traffic_signs']
-                            filename = f"sign_frame_{frame_count}.jpg"
-                        else:
-                            output_dir = output_dirs['billboards']
-                            filename = f"billboard_frame_{frame_count}.jpg"
-                    else:
-                        output_dir = output_dirs['mixed']
-                        filename = f"mixed_frame_{frame_count}_{'_'.join(detection_types)}.jpg"
-                    
-                    output_path = output_dir / filename
-                    # Save with high quality for JPEG
-                    ext = os.path.splitext(str(output_path))[1].lower()
-                    if ext == ".jpg" or ext == ".jpeg":
-                        cv2.imwrite(str(output_path), frame, [int(cv2.IMWRITE_JPEG_QUALITY), 100])
-                    elif ext == ".png":
-                        cv2.imwrite(str(output_path), frame, [int(cv2.IMWRITE_PNG_COMPRESSION), 0])
-                    else:
-                        cv2.imwrite(str(output_path), frame)
-                    
-                    tqdm.write(f"Frame {frame_count} saved to {output_path}")
-                      # AKTUALIZUJ PASEK Z INFORMACJĄ O ZAPISANIU
-                    pbar.set_postfix(saved=str(output_path.name))
-
-        finally:
-            cap.release()
-<<<<<<< HEAD
-=======
-        
->>>>>>> 81d95132
-    logging.info("Video processing finished")
-    logging.info(f"Total frames processed: {processed_frames}/{total_frames}")
-    
-    # Summary report
-    logging.info("=== PROCESSING SUMMARY ===")
-    logging.info(f"Unique plates detected: {len(seen_plates)}")
-    if seen_plates:
-        logging.info(f"Plates file: {plates_txt_path}")
-        for plate in sorted(seen_plates):
-            logging.info(f"  - {plate}")
-    
-    # Count saved images by category
-    for category, dir_path in output_dirs.items():
-        if dir_path.exists():
-            image_count = len(list(dir_path.glob("*.jpg")))
-            logging.info(f"{category.capitalize()} images saved: {image_count}")
-    
-    logging.info("=== END SUMMARY ===")
-
-
-if __name__ == "__main__":
-    main()
+import cv2
+import json
+import logging
+import os
+import pytesseract
+import requests
+import subprocess
+import tempfile
+
+from pathlib import Path
+from sklearn.feature_extraction.text import TfidfVectorizer
+from sklearn.linear_model import LogisticRegression
+from ultralytics import YOLO
+from urllib.parse import quote
+from tqdm.auto import tqdm
+from tqdm.contrib.logging import logging_redirect_tqdm
+
+
+os.environ["TESSDATA_PREFIX"] = "/usr/local/share/"
+
+# Configure logging for verbose output
+logging.basicConfig(
+    level=logging.INFO,
+    format="[%(asctime)s] %(levelname)s: %(message)s",
+    datefmt="%H:%M:%S",
+)
+
+
+# ========== Klasyfikacja tekstu ==========
+class TextClassifier:
+    def __init__(self):
+        logging.debug("Initializing TextClassifier")
+        self.vectorizer = TfidfVectorizer()
+        self.classifier = LogisticRegression()
+        self.trained = False
+
+    def train(self, texts, labels):
+        logging.info("Training TextClassifier with texts: %s", texts)
+        X_train = self.vectorizer.fit_transform(texts)
+        self.classifier.fit(X_train, labels)
+        self.trained = True
+        logging.info("TextClassifier training complete")
+
+    def predict(self, text):
+        logging.debug("Predicting label for text: %s", text)
+        if not self.trained:
+            raise ValueError("Model nie został wytrenowany.")
+        vect = self.vectorizer.transform([text])
+        prediction = self.classifier.predict(vect)[0]
+        logging.debug("Prediction result: %s", prediction)
+        return prediction
+
+
+# ========== Multi-Object Detector (Z BILLBOARDAMI) ==========
+class MultiObjectDetector:
+    def __init__(self, model_path):
+        logging.info("Loading YOLO model from: %s", model_path)
+        self.model = YOLO(model_path)
+        
+        # Definicja kategorii obiektów (DODANO BILLBOARDY)
+        self.object_categories = {
+            'vehicles': {
+                'classes': {2, 3, 5, 7},  # car, motorcycle, bus, truck
+                'color': (255, 0, 0),  # Czerwony
+                'name': 'POJAZD'
+            },
+            'traffic_signs': {
+                'classes': {11},  # stop sign
+                'color': (0, 255, 0),  # Zielony
+                'name': 'ZNAK'
+            },
+            'billboards': {
+                'classes': set(),  # Wykrywane geometrycznie, nie przez YOLO
+                'color': (255, 165, 0),  # Pomarańczowy
+                'name': 'BILLBOARD'
+            }
+        }
+        
+        # Wszystkie dozwolone klasy YOLO (bez billboardów - te wykrywamy inaczej)
+        self.allowed_classes = set()
+        for category, config in self.object_categories.items():
+            if category != 'billboards': #Billboardy nie są klasami YOLO
+                self.allowed_classes.update(config['classes'])
+        
+        logging.info("Object categories initialized (vehicles, signs, billboards)")
+        logging.info("Allowed YOLO classes: %s", self.allowed_classes)
+
+    def is_billboard_shape(self, bbox, frame_shape):
+        """Sprawdza czy bounding box może być billboardem na podstawie kształtu"""
+        x1, y1, x2, y2 = bbox
+        width = x2 - x1
+        height = y2 - y1
+        area = width * height
+        
+        frame_height, frame_width = frame_shape[:2]
+        frame_area = frame_height * frame_width
+        
+        # Względny rozmiar
+        rel_area = area / frame_area
+        
+        # Proporcje (billboardy mogą być poziome LUB pionowe)
+        aspect_ratio = width / height if height > 0 else 0
+        
+        # Pozycja (billboardy zazwyczaj nie są na dole kadru)
+        y_center = (y1 + y2) / 2
+        relative_y = y_center / frame_height
+        
+        # Kryteria kształtu billboardu:
+        # 1. Duży względny rozmiar
+        size_ok = 0.01 < rel_area < 0.4  # 1-40% kadru
+        
+        # 2. Prostokątny kształt (może być poziomy LUB pionowy)
+        # Poziomy: szerokość > wysokość (1.5-8x)
+        # Pionowy: wysokość > szerokość (1.5-8x)
+        horizontal_ok = 1.5 < aspect_ratio < 8.0  # Szeroki billboard
+        vertical_ok = 0.125 < aspect_ratio < 0.67  # Wysoki billboard (1/8 - 2/3)
+        shape_ok = horizontal_ok or vertical_ok
+        
+        # 3. Nie na samym dole kadru
+        position_ok = relative_y < 0.85  # Nie w dolnych 15% kadru
+        
+        # 4. Minimalny rozmiar bezwzględny
+        min_size_ok = width > 50 and height > 50  # Zmniejszone minimum dla pionowych
+        
+        # Zwraca True tylko jeśli ma odpowiedni kształt (tekst sprawdzamy później)
+        has_billboard_shape = size_ok and shape_ok and position_ok and min_size_ok
+        
+        if has_billboard_shape:
+            billboard_type = "poziomy" if horizontal_ok else "pionowy"
+            logging.debug(f"Billboard shape detected ({billboard_type}): area={rel_area:.3f}, aspect={aspect_ratio:.2f}, y_pos={relative_y:.2f}")
+        
+        return has_billboard_shape
+
+    def detect_billboards_geometrically(self, frame, existing_detections, text_extractor, text_classifier):
+        """Wykrywa billboardy na podstawie kształtu I OBECNOŚCI TEKSTU"""
+        billboard_detections = []
+        
+        # Sprawdź wszystkie wykrycia YOLO (nawet te spoza allowed_classes)
+        results = self.model(frame)
+        
+        for result in results:
+            for i, box in enumerate(result.boxes.xyxy):
+                class_id = int(result.boxes.cls[i])
+                class_name = self.model.names[class_id]
+                conf = float(result.boxes.conf[i])
+                
+                # Pomiń jeśli to już wykryty pojazd lub znak
+                bbox = tuple(map(int, box))
+                is_already_detected = any(
+                    abs(bbox[0] - det['bbox'][0]) < 20 and abs(bbox[1] - det['bbox'][1]) < 20
+                    for det in existing_detections
+                )
+                
+                if is_already_detected:
+                    continue
+                
+                # Sprawdź czy ma kształt billboardu
+                if self.is_billboard_shape(bbox, frame.shape) and conf > 0.2:
+                    
+                    # SPRAWDŹ CZY MA TEKST I SKLASYFIKUJ GO
+                    x1, y1, x2, y2 = bbox
+                    roi = frame[y1:y2, x1:x2]
+                    text = text_extractor.extract_text(roi)
+                    # Tylko obiekty Z TEKSTEM są billboardami
+                    if text and len(text.strip()) > 2:  # Minimum 3 znaki tekstu
+                        try:
+                            # KLASYFIKUJ TEKST
+                            text_label = text_classifier.predict(text)
+                            logging.debug(f"Billboard confirmed: shape OK + text found: '{text}' ({text_label})")
+                            
+                            billboard_detection = {
+                                'bbox': bbox,
+                                'class_id': class_id,
+                                'class_name': class_name,
+                                'confidence': conf,
+                                'category': 'billboards',
+                                'config': self.object_categories['billboards'],
+                                'area': ((bbox[2] - bbox[0]) * (bbox[3] - bbox[1])) / (frame.shape[0] * frame.shape[1]),
+                                'detected_text': text,
+                                'text_classification': text_label  # DODAJ KLASYFIKACJĘ
+                            }
+                            billboard_detections.append(billboard_detection)
+                        except Exception as e:
+                            logging.debug(f"Text classification failed: {e}")
+                    else:
+                        logging.debug(f"Shape looks like billboard but no text found - skipping")
+        
+        return billboard_detections
+
+    def categorize_object(self, class_id):
+        """Kategoryzuje obiekt na podstawie class_id"""
+        if class_id not in self.allowed_classes:
+            return None, None
+            
+        for category, config in self.object_categories.items():
+            if category != 'billboards' and class_id in config['classes']:
+                return category, config
+        return None, None
+
+    def detect(self, frame, text_extractor, text_classifier):
+        logging.debug("Detecting objects in frame")
+        results = self.model(frame)
+        detections = []
+        height, width = frame.shape[:2]
+        frame_area = width * height
+        # Wykryj standardowe obiekty (pojazdy, znaki)
+        for result in results:
+            for i, box in enumerate(result.boxes.xyxy):
+                class_id = int(result.boxes.cls[i])
+                class_name = self.model.names[class_id]
+                conf = float(result.boxes.conf[i])
+                
+                if conf < 0.3:
+                    continue
+                    
+                # Kategoryzacja obiektu (zwraca None dla nieznanych)
+                category_result = self.categorize_object(class_id)
+                if category_result[0] is None:
+                    continue  # Pomiń nieznane obiekty
+                    
+                category, config = category_result
+                    
+                x1, y1, x2, y2 = map(int, box)
+                w, h = x2 - x1, y2 - y1
+                area = w * h
+                rel_area = area / frame_area
+                
+                # Podstawowe filtry rozmiaru
+                if not (0.0001 < rel_area < 0.8):
+                    continue
+                    
+                detection = {
+                    'bbox': (x1, y1, x2, y2),
+                    'class_id': class_id,
+                    'class_name': class_name,
+                    'confidence': conf,
+                    'category': category,
+                    'config': config,
+                    'area': rel_area
+                }
+                
+                detections.append(detection)
+        
+        # Wykryj billboardy geometrycznie (PRZEKAŻ text_classifier)
+        billboard_detections = self.detect_billboards_geometrically(frame, detections, text_extractor, text_classifier)
+        detections.extend(billboard_detections)
+                
+        logging.debug("Detected objects: %d (including %d billboards)", len(detections), len(billboard_detections))
+        return detections
+
+
+# ========== Plate Recognizer =========
+class PlateRecognizer:
+    def __init__(self, country="eu", alpr_path=None):
+        logging.info("Initializing PlateRecognizer (CLI mode)")
+        if alpr_path is None:
+            alpr_path = "/mnt/c/Users/wewek/Desktop/aipo/openalpr/src/build/alpr"
+        self.alpr_path = alpr_path
+        self.country = country
+
+    def recognize(self, image_roi):
+        """Rozpoznaje tablice bezpośrednio z ROI (numpy array)"""
+        logging.debug("Recognizing plates in ROI")
+        try:
+            # Użyj tempfile do stworzenia tymczasowego pliku
+            with tempfile.NamedTemporaryFile(suffix='.jpg', delete=False) as tmp_file:
+                temp_path = tmp_file.name
+                cv2.imwrite(temp_path, image_roi)
+            
+            # Uruchom ALPR
+            result = subprocess.run(
+                [self.alpr_path, "-c", self.country, "-j", temp_path],
+                capture_output=True,
+                text=True,
+                check=True,
+            )
+            output = json.loads(result.stdout)
+            plates = [plate["plate"] for plate in output.get("results", [])]
+            
+            # Usuń plik tymczasowy
+            Path(temp_path).unlink()
+            
+            logging.debug("Recognized plates: %s", plates)
+            return plates
+            
+        except Exception as e:
+            logging.error("Error running alpr CLI: %s", e)
+            # Usuń plik tymczasowy w przypadku błędu
+            try:
+                Path(temp_path).unlink()
+            except:
+                pass
+            return []
+
+    def __del__(self):
+        pass
+
+
+# ========== Text Extractor ==========
+class TextExtractor:
+    def __init__(self):
+        self.langs = ["eng", "pol", "deu", "fra"]
+
+    def extract_text(self, roi):
+        """Wyciąga tekst z ROI używając OCR"""
+        texts = []
+        for lang in self.langs:
+            try:
+                text = pytesseract.image_to_string(roi, lang=lang).strip()
+                if text and len(text) > 1:
+                    texts.append(text)
+            except:
+                continue
+
+        return max(texts, key=len) if texts else ""
+
+
+# ========== Geolocation ==========
+def geolocate_text(text):
+    logging.info("Geolocating text: %s", text)
+    query = quote(text)
+    url = f"https://nominatim.openstreetmap.org/search?q={query}&format=json&limit=1"
+    headers = {"User-Agent": "GeoguessrApp/1.0"}
+    try:
+        response = requests.get(url, headers=headers, timeout=10)
+        if response.status_code == 200:
+            data = response.json()
+            if data:
+                lat, lon = data[0]["lat"], data[0]["lon"]
+                logging.info("Geolocation result: %s, %s", lat, lon)
+                return lat, lon
+    except Exception as e:
+        logging.error("Error during geolocation: %s", e)
+    return None, None
+
+
+# ========== Main Function ==========
+def main():
+    logging.info("Starting video processing (vehicles, signs, billboards)")
+    video_path = input("Podaj ścieżkę do pliku wideo: ").strip()
+    video_file = Path(video_path)
+    if not video_file.is_file():
+        logging.error("Nie znaleziono pliku wideo: %s", video_path)
+        logging.info("Nie znaleziono pliku wideo.")
+        return
+
+    # Inicjalizacja komponentów
+    text_clf = TextClassifier()
+    train_texts = ["Warszawa", "60 km/h", "Euro", "Berlin", "Stop", "DUR", "USD", "McDonald's", "Shell", "Coca-Cola"]
+    train_labels = ["city", "sign", "currency", "city", "sign", "sign", "currency", "brand", "brand", "brand"]
+    text_clf.train(train_texts, train_labels)
+
+    detector = MultiObjectDetector("yolov8n.pt")
+    plate_recognizer = PlateRecognizer()
+    text_extractor = TextExtractor()
+    # Sprawdź dozwolone klasy modelu
+    logging.info("Wykrywane klasy w modelu:")
+    for class_id, class_name in detector.model.names.items():
+        if class_id in detector.allowed_classes:
+            logging.info(f"{class_id}: {class_name}")
+    logging.info("+ Billboardy (prostokąty z tekstem)")
+    cap = cv2.VideoCapture(str(video_file))
+    if not cap.isOpened():
+        logging.error("Nie można otworzyć pliku wideo: %s", video_path)
+        return
+
+    # POLICZ CAŁKOWITĄ LICZBĘ RAMEK
+    total_frames = int(cap.get(cv2.CAP_PROP_FRAME_COUNT))
+    fps = cap.get(cv2.CAP_PROP_FPS)
+    logging.info(f"Video info: {total_frames} frames, {fps:.2f} FPS")
+    
+    frame_count = 0
+    processed_frames = 0
+    
+    # Utwórz katalogi dla różnych kategorii
+    output_base = Path("outputs")
+    output_dirs = {
+        'vehicles': output_base / "cars",
+        'traffic_signs': output_base / "signs",
+        'billboards': output_base / "billboards",
+        'mixed': output_base / "mixed"
+    }
+    
+    # Utwórz wszystkie katalogi
+    for dir_path in output_dirs.values():
+        dir_path.mkdir(parents=True, exist_ok=True)
+
+    plates_txt_path = output_base / "plates.txt"
+    seen_plates = set()
+
+    with tqdm(total=total_frames, desc="Processing video", unit="frames", position=0, leave=True) as pbar, logging_redirect_tqdm():
+        try:
+            while True:
+                ret, frame = cap.read()
+                if not ret:
+                    tqdm.write("No more frames to read. Exiting loop.")
+                    break
+
+                frame_count += 1
+                pbar.update(1)
+                if frame_count % 10 != 0:
+                    continue
+
+                processed_frames += 1
+                pbar.set_description(f"Processing frame {frame_count}/{total_frames} (analyzed: {processed_frames})")
+                
+                detections = detector.detect(frame, text_extractor, text_clf)
+                frame_info = []
+                
+                # Kategoryzuj wykrycia w ramce
+                vehicle_detections = []
+                sign_detections = []
+                billboard_detections = []
+                
+                for detection in detections:
+                    if detection['category'] == 'vehicles':
+                        vehicle_detections.append(detection)
+                    elif detection['category'] == 'traffic_signs':
+                        sign_detections.append(detection)
+                    elif detection['category'] == 'billboards':
+                        billboard_detections.append(detection)                # SPRAWDŹ TABLICE REJESTRACYJNE DLA POJAZDÓW
+                vehicles_with_plates = []
+                for detection in vehicle_detections:
+                    x1, y1, x2, y2 = detection['bbox']
+                    roi = frame[y1:y2, x1:x2]
+                    plates = plate_recognizer.recognize(roi)
+                    
+                    if plates:
+                        detection['plates'] = plates
+                        vehicles_with_plates.append(detection)
+                        
+                        # Zapisz nowe tablice do pliku
+                        for plate in plates:
+                            if plate not in seen_plates:
+                                seen_plates.add(plate)
+                                with open(plates_txt_path, 'a', encoding='utf-8') as f:
+                                    f.write(f"{plate}\n")
+                                tqdm.write(f"New plate detected: {plate}")
+                
+                vehicle_detections = vehicles_with_plates
+
+                # Przetwórz wszystkie wykrycia
+                all_detections = vehicle_detections + sign_detections + billboard_detections
+                
+                for detection in all_detections:
+                    x1, y1, x2, y2 = detection['bbox']
+                    category = detection['category']
+                    config = detection['config']
+                    class_name = detection['class_name']
+                    conf = detection['confidence']
+                    
+                    # Wyciągnij ROI
+                    roi = frame[y1:y2, x1:x2]
+                    
+                    # Rysuj prostokąt z odpowiednim kolorem
+                    cv2.rectangle(frame, (x1, y1), (x2, y2), config['color'], 2)
+                    
+                    label_text = f"{config['name']}: {class_name}"
+                    additional_info = []
+                    
+                    # Analiza specyficzna dla kategorii
+                    if category == 'vehicles':
+                        plates = detection.get('plates', [])
+                        if plates:
+                            plate_text = ", ".join(plates)
+                            additional_info.append(f"Rejestracja: {plate_text}")
+                            label_text += f" ({plate_text})"
+                        
+                    elif category == 'traffic_signs':
+                        text = text_extractor.extract_text(roi)
+                        if text:
+                            try:
+                                text_label = text_clf.predict(text)
+                                additional_info.append(f"Tekst: {text} ({text_label})")
+                                label_text += f" - {text}"
+                                
+                                if text_label == "city":
+                                    lat, lon = geolocate_text(text)
+                                    if lat and lon:
+                                        additional_info.append(f"Lokalizacja: {lat}, {lon}")
+                            except:
+                                additional_info.append(f"Tekst: {text}")
+                        else:
+                            additional_info.append("Znak bez tekstu")
+                    
+                    elif category == 'billboards':
+                        text = detection.get('detected_text', '')
+                        text_label = detection.get('text_classification', '')
+                        
+                        if text:
+                            additional_info.append(f"Billboard: {text} ({text_label})")
+                            label_text += f" - {text}"
+                            
+                            if text_label in ["city", "brand"]:
+                                lat, lon = geolocate_text(text)
+                                if lat and lon:
+                                    additional_info.append(f"Lokalizacja: {lat}, {lon}")
+                    
+                    # Dodaj etykietę na obraz
+                    cv2.putText(frame, label_text, (x1, y1 - 10), 
+                               cv2.FONT_HERSHEY_SIMPLEX, 0.5, config['color'], 2)
+                    
+                    # Logowanie informacji
+                    info_msg = f"[{frame_count}] {config['name']}: {class_name} (conf: {conf:.2f})"
+                    for info in additional_info:
+                        info_msg += f" | {info}"
+                    tqdm.write(info_msg)
+                    frame_info.append(info_msg)
+
+                # Zapisz ramkę do odpowiedniego katalogu
+                if vehicle_detections or sign_detections or billboard_detections:
+                    # Określ katalog docelowy
+                    detection_types = []
+                    if vehicle_detections:
+                        detection_types.append('cars')
+                    if sign_detections:
+                        detection_types.append('signs')
+                    if billboard_detections:
+                        detection_types.append('billboards')
+                    
+                    if len(detection_types) == 1:
+                        if detection_types[0] == 'cars':
+                            output_dir = output_dirs['vehicles']
+                            filename = f"car_frame_{frame_count}.jpg"
+                        elif detection_types[0] == 'signs':
+                            output_dir = output_dirs['traffic_signs']
+                            filename = f"sign_frame_{frame_count}.jpg"
+                        else:
+                            output_dir = output_dirs['billboards']
+                            filename = f"billboard_frame_{frame_count}.jpg"
+                    else:
+                        output_dir = output_dirs['mixed']
+                        filename = f"mixed_frame_{frame_count}_{'_'.join(detection_types)}.jpg"
+                    
+                    output_path = output_dir / filename
+                    # Save with high quality for JPEG
+                    ext = os.path.splitext(str(output_path))[1].lower()
+                    if ext == ".jpg" or ext == ".jpeg":
+                        cv2.imwrite(str(output_path), frame, [int(cv2.IMWRITE_JPEG_QUALITY), 100])
+                    elif ext == ".png":
+                        cv2.imwrite(str(output_path), frame, [int(cv2.IMWRITE_PNG_COMPRESSION), 0])
+                    else:
+                        cv2.imwrite(str(output_path), frame)
+                    
+                    tqdm.write(f"Frame {frame_count} saved to {output_path}")
+                      # AKTUALIZUJ PASEK Z INFORMACJĄ O ZAPISANIU
+                    pbar.set_postfix(saved=str(output_path.name))
+
+        finally:
+            cap.release()
+    logging.info("Video processing finished")
+    logging.info(f"Total frames processed: {processed_frames}/{total_frames}")
+    
+    # Summary report
+    logging.info("=== PROCESSING SUMMARY ===")
+    logging.info(f"Unique plates detected: {len(seen_plates)}")
+    if seen_plates:
+        logging.info(f"Plates file: {plates_txt_path}")
+        for plate in sorted(seen_plates):
+            logging.info(f"  - {plate}")
+    
+    # Count saved images by category
+    for category, dir_path in output_dirs.items():
+        if dir_path.exists():
+            image_count = len(list(dir_path.glob("*.jpg")))
+            logging.info(f"{category.capitalize()} images saved: {image_count}")
+    
+    logging.info("=== END SUMMARY ===")
+
+
+if __name__ == "__main__":
+    main()